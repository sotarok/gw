# Changelog

All notable changes to this project will be documented in this file.

The format is based on [Keep a Changelog](https://keepachangelog.com/en/1.0.0/),
and this project adheres to [Semantic Versioning](https://semver.org/spec/v2.0.0.html).

## [Unreleased]

<<<<<<< HEAD
### Added
- Add `copy_envs` configuration option for automatic .env file copying behavior
  - Configure default behavior in `~/.gwrc` to avoid interactive prompts
  - Three-tier priority system: `--copy-envs` flag > config setting > interactive prompt
  - When unset, maintains existing interactive prompt behavior
  - Can be toggled in `gw config` interactive UI or `gw init` setup wizard
=======
## [0.5.1] - 2025-09-05
>>>>>>> 2808c9a9

### Fixed
- Fix `gw end` incorrectly warning about unpushed commits for merged branches with deleted remotes
  - The command now correctly detects when a branch has been merged to main even if the remote branch was deleted
  - This commonly occurs after PR merges with automatic branch deletion on GitHub

### Changed
- Improved test coverage:
  - internal/git package coverage increased to 94.6%
  - internal/detect package coverage increased to 100%

### Documentation
- Updated README to include Composer in the list of supported package managers

## [0.5.0] - 2025-08-21

### Added
- New `gw config` command for viewing and editing configuration interactively
  - Interactive TUI with arrow/j/k navigation for browsing settings
  - Toggle boolean values with Enter/Space keys
  - Save changes with 's' key
  - Non-interactive mode with `--list` flag for CI/scripting
  - Shows configuration descriptions and default values
  - Visual indicators (✅/❌) for boolean settings
- New `auto_remove_branch` configuration option for automatic branch deletion
  - When enabled, automatically deletes the local branch after successful worktree removal
  - Works similarly to GitHub's "Automatically delete head branches" feature
  - Default value is false to avoid unexpected behavior
  - Branch deletion errors are non-fatal and only show warnings
- Composer support for automatic dependency installation (Thanks [@zonuexe](https://github.com/zonuexe)! #10)
  - Detects PHP projects with composer.json
  - Automatically runs `composer install` when setting up worktrees

### Changed
- Improved test coverage significantly:
  - Added comprehensive tests for DefaultClient in interface.go
  - Increased internal/git package coverage from 42.9% to 79.2%
  - Added tests for config Update method
  - Added tests for gw config command

## [0.4.0] - 2025-08-14

### Added
- Configuration file support via `~/.gwrc`
- New `gw init` command for interactive configuration setup
- Auto-cd configuration option to control directory change behavior after worktree creation
- New `gw shell-integration` command with multiple features:
  - `--show-script` flag to dynamically generate shell integration code
  - `--shell` parameter to specify shell type (bash/zsh/fish)
  - `--print-path` flag to get worktree paths for specific issues/branches
  - Supports eval-based setup for always up-to-date shell integration
- Test coverage reporting with Codecov integration
- GitHub Actions workflow for automated test coverage
- Makefile commands for local coverage reporting (`make coverage`, `make coverage-report`)
- iTerm2 tab name update feature:
  - New `update_iterm2_tab` configuration option (default: false)
  - Automatically updates tab name to "{repo name} {issue num/branch}" when creating/switching worktrees
  - Resets tab name when removing worktrees
  - Works with `gw start`, `gw checkout`, and `gw end` commands
  - Only active when running in iTerm2 terminal
- Support for custom branch names in `gw start` command:
  - Accepts full branch names (e.g., `gw start 476/impl-migration-script`)
  - Only appends `/impl` to pure numbers (e.g., `gw start 123` → branch `123/impl`)
  - Properly sanitizes branch names for directory creation

### Changed
- Refactored cmd package to use dependency injection pattern for better testability
- Test coverage increased from ~20% to 71.2%

### Fixed
- Worktrees are now created relative to repository root directory, not current working directory

## [0.3.1] - 2025-07-31

### Fixed
- Fix `gw start` command failing to find environment files (exit status 128)
- Use original repository root for env file search in `gw start` command
- Ensure only untracked env files are copied (exclude .env.example and similar tracked files)
- Show environment files list before confirmation prompt in both `start` and `checkout` commands

## [0.3.0] - 2025-07-30

### Added
- Add `--copy-envs` flag to `start` and `checkout` commands to copy untracked .env files
- Interactive prompt to copy environment files when `--copy-envs` flag is not specified
- Automatic detection of untracked .env files (excluding .git, node_modules, vendor, dist, build directories)
- Display list of environment files to be copied before copying
- Add `BranchExists` function to validate branch existence before checkout

### Fixed
- Show environment files list before confirmation prompt for better UX
- Use original repository root for finding env files in checkout command
- Include non-numeric branches in `gw end` interactive mode (now shows all branches with "/impl" pattern)
- Improve error message for non-existent branches in checkout command
- Handle CI environments without remote branches in tests

## [0.2.0] - 2025-07-28

### Added
- New `gw checkout` command to create worktrees from existing branches
- Interactive branch selection when no branch is specified for checkout
- Support for checking out both local and remote branches
- Automatic creation of tracking branches for remote branches
- Proper sanitization of branch names for directory creation (handles special characters like /, \, *, ?, <, >, |, :, ")

## [0.1.1] - 2025-07-16

### Fixed
- Update module path from `gw` to `github.com/sotarok/gw` for go install compatibility
- Fix import paths throughout the codebase
- Fix Go version in go.mod (was incorrectly set to 1.24.5)

### Changed
- Add coverage.txt to .gitignore

### Documentation
- Add pre-commit checklist to CLAUDE.md (run `make fmt` and `make check` before committing)

## [0.1.0] - 2025-07-14

### Added
- Initial implementation of `gw start` command for creating worktrees
- Initial implementation of `gw end` command for removing worktrees
- Interactive worktree selection when no issue number is provided
- Automatic package manager detection and setup (npm, yarn, pnpm, cargo, go, pip, bundler)
- Safety checks before removing worktrees
- Cross-platform support (Linux, macOS, Windows)
- Comprehensive test suite
- GitHub Actions CI/CD pipeline
- GoReleaser configuration for automated releases

### Security
- Deep copy of PackageManager structs to prevent global state mutation
<|MERGE_RESOLUTION|>--- conflicted
+++ resolved
@@ -7,16 +7,14 @@
 
 ## [Unreleased]
 
-<<<<<<< HEAD
 ### Added
 - Add `copy_envs` configuration option for automatic .env file copying behavior
   - Configure default behavior in `~/.gwrc` to avoid interactive prompts
   - Three-tier priority system: `--copy-envs` flag > config setting > interactive prompt
   - When unset, maintains existing interactive prompt behavior
   - Can be toggled in `gw config` interactive UI or `gw init` setup wizard
-=======
+
 ## [0.5.1] - 2025-09-05
->>>>>>> 2808c9a9
 
 ### Fixed
 - Fix `gw end` incorrectly warning about unpushed commits for merged branches with deleted remotes
