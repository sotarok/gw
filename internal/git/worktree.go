package git

import (
	"fmt"
	"os"
	"os/exec"
	"path/filepath"
	"strings"
)

// WorktreeInfo represents information about a git worktree
type WorktreeInfo struct {
	Path       string
	Branch     string
	Commit     string
	IsDetached bool
	IsCurrent  bool
}

// DetermineWorktreeNames determines the branch name and directory suffix based on input
// If input contains a slash, it's treated as a full branch name
// Otherwise, "/impl" is appended to create the branch name
func DetermineWorktreeNames(input string) (branchName, dirSuffix string) {
	if strings.Contains(input, "/") {
		// Input is a full branch name
		branchName = input
		// Sanitize for directory name
		dirSuffix = SanitizeBranchNameForDirectory(input)
	} else {
		// Input is an issue number or simple identifier
		branchName = fmt.Sprintf("%s/impl", input)
		dirSuffix = input
	}
	return branchName, dirSuffix
}

// CreateWorktree creates a new git worktree
func CreateWorktree(issueNumberOrBranch, baseBranch string) (string, error) {
	if !IsGitRepository() {
		return "", fmt.Errorf("not in a git repository")
	}

	repoName, err := GetRepositoryName()
	if err != nil {
		return "", err
	}

<<<<<<< HEAD
	// Determine branch name and directory suffix
	branchName, dirSuffix := DetermineWorktreeNames(issueNumberOrBranch)

	// Create worktree directory name
	worktreeDir := fmt.Sprintf("../%s-%s", repoName, dirSuffix)
=======
	// Get repository root directory
	cmd := exec.Command("git", "rev-parse", "--show-toplevel")
	output, err := cmd.Output()
	if err != nil {
		return "", fmt.Errorf("failed to get repository root: %w", err)
	}
	repoRoot := strings.TrimSpace(string(output))

	// Create worktree directory path relative to repository root
	worktreeDir := filepath.Join(repoRoot, "..", fmt.Sprintf("%s-%s", repoName, issueNumber))
	branchName := fmt.Sprintf("%s/impl", issueNumber)
>>>>>>> 6621ddc8

	// Create the worktree
	cmd = exec.Command("git", "worktree", "add", worktreeDir, "-b", branchName, baseBranch)
	cmd.Stdout = os.Stdout
	cmd.Stderr = os.Stderr

	if err := cmd.Run(); err != nil {
		return "", fmt.Errorf("failed to create worktree: %w", err)
	}

	// Get absolute path
	absPath, err := filepath.Abs(worktreeDir)
	if err != nil {
		return worktreeDir, nil
	}

	return absPath, nil
}

// RemoveWorktree removes a git worktree by issue number or branch name
func RemoveWorktree(issueNumberOrBranch string) error {
	if !IsGitRepository() {
		return fmt.Errorf("not in a git repository")
	}

	repoName, err := GetRepositoryName()
	if err != nil {
		return err
	}

<<<<<<< HEAD
	// Determine directory suffix
	_, dirSuffix := DetermineWorktreeNames(issueNumberOrBranch)

	worktreeDir := fmt.Sprintf("../%s-%s", repoName, dirSuffix)
=======
	// Get repository root directory
	cmd := exec.Command("git", "rev-parse", "--show-toplevel")
	output, err := cmd.Output()
	if err != nil {
		return fmt.Errorf("failed to get repository root: %w", err)
	}
	repoRoot := strings.TrimSpace(string(output))

	// Create worktree directory path relative to repository root
	worktreeDir := filepath.Join(repoRoot, "..", fmt.Sprintf("%s-%s", repoName, issueNumber))
>>>>>>> 6621ddc8
	return RemoveWorktreeByPath(worktreeDir)
}

// RemoveWorktreeByPath removes a git worktree by its path
func RemoveWorktreeByPath(worktreePath string) error {
	if !IsGitRepository() {
		return fmt.Errorf("not in a git repository")
	}

	// Remove the worktree
	cmd := exec.Command("git", "worktree", "remove", worktreePath)
	cmd.Stdout = os.Stdout
	cmd.Stderr = os.Stderr

	if err := cmd.Run(); err != nil {
		return fmt.Errorf("failed to remove worktree: %w", err)
	}

	return nil
}

// ListWorktrees returns a list of all worktrees
func ListWorktrees() ([]WorktreeInfo, error) {
	cmd := exec.Command("git", "worktree", "list", "--porcelain")
	output, err := cmd.Output()
	if err != nil {
		return nil, fmt.Errorf("failed to list worktrees: %w", err)
	}

	var worktrees []WorktreeInfo
	lines := strings.Split(string(output), "\n")
	var current WorktreeInfo

	for _, line := range lines {
		if strings.HasPrefix(line, "worktree ") {
			if current.Path != "" {
				worktrees = append(worktrees, current)
			}
			current = WorktreeInfo{
				Path: strings.TrimPrefix(line, "worktree "),
			}
		} else if strings.HasPrefix(line, "HEAD ") {
			current.Commit = strings.TrimPrefix(line, "HEAD ")
		} else if strings.HasPrefix(line, "branch ") {
			branch := strings.TrimPrefix(line, "branch ")
			// Remove refs/heads/ prefix if present
			branch = strings.TrimPrefix(branch, "refs/heads/")
			current.Branch = branch
		} else if line == "detached" {
			current.IsDetached = true
		} else if line == "" && current.Path != "" {
			worktrees = append(worktrees, current)
			current = WorktreeInfo{}
		}
	}

	if current.Path != "" {
		worktrees = append(worktrees, current)
	}

	// Mark current worktree
	cwd, err := os.Getwd()
	if err == nil {
		for i := range worktrees {
			if absPath, err := filepath.Abs(worktrees[i].Path); err == nil {
				if strings.HasPrefix(cwd, absPath) {
					worktrees[i].IsCurrent = true
					break
				}
			}
		}
	}

	return worktrees, nil
}

// GetWorktreeForIssue finds a worktree for a specific issue number or branch name
func GetWorktreeForIssue(issueNumberOrBranch string) (*WorktreeInfo, error) {
	repoName, err := GetRepositoryName()
	if err != nil {
		return nil, err
	}

	// Determine directory suffix
	_, dirSuffix := DetermineWorktreeNames(issueNumberOrBranch)

	targetPath := fmt.Sprintf("%s-%s", repoName, dirSuffix)

	worktrees, err := ListWorktrees()
	if err != nil {
		return nil, err
	}

	for _, wt := range worktrees {
		if strings.Contains(wt.Path, targetPath) {
			return &wt, nil
		}
	}

	return nil, fmt.Errorf("worktree for %s not found", issueNumberOrBranch)
}

// CreateWorktreeFromBranch creates a new git worktree from an existing branch
func CreateWorktreeFromBranch(worktreePath, sourceBranch, targetBranch string) error {
	if !IsGitRepository() {
		return fmt.Errorf("not in a git repository")
	}

	// Check if source branch starts with origin/
	isRemoteBranch := strings.HasPrefix(sourceBranch, "origin/")

	var cmd *exec.Cmd
	if isRemoteBranch {
		// For remote branches, create a new local branch tracking the remote
		cmd = exec.Command("git", "worktree", "add", worktreePath, "-b", targetBranch, sourceBranch)
	} else {
		// For local branches, just check it out
		cmd = exec.Command("git", "worktree", "add", worktreePath, sourceBranch)
	}

	cmd.Stdout = os.Stdout
	cmd.Stderr = os.Stderr

	if err := cmd.Run(); err != nil {
		return fmt.Errorf("failed to create worktree: %w", err)
	}

	return nil
}

// RunCommand executes a command in the current directory
func RunCommand(command string) error {
	cmd := exec.Command("sh", "-c", command)
	cmd.Stdout = os.Stdout
	cmd.Stderr = os.Stderr
	return cmd.Run()
}<|MERGE_RESOLUTION|>--- conflicted
+++ resolved
@@ -45,13 +45,6 @@
 		return "", err
 	}
 
-<<<<<<< HEAD
-	// Determine branch name and directory suffix
-	branchName, dirSuffix := DetermineWorktreeNames(issueNumberOrBranch)
-
-	// Create worktree directory name
-	worktreeDir := fmt.Sprintf("../%s-%s", repoName, dirSuffix)
-=======
 	// Get repository root directory
 	cmd := exec.Command("git", "rev-parse", "--show-toplevel")
 	output, err := cmd.Output()
@@ -60,10 +53,11 @@
 	}
 	repoRoot := strings.TrimSpace(string(output))
 
+	// Determine branch name and directory suffix
+	branchName, dirSuffix := DetermineWorktreeNames(issueNumberOrBranch)
+
 	// Create worktree directory path relative to repository root
-	worktreeDir := filepath.Join(repoRoot, "..", fmt.Sprintf("%s-%s", repoName, issueNumber))
-	branchName := fmt.Sprintf("%s/impl", issueNumber)
->>>>>>> 6621ddc8
+	worktreeDir := filepath.Join(repoRoot, "..", fmt.Sprintf("%s-%s", repoName, dirSuffix))
 
 	// Create the worktree
 	cmd = exec.Command("git", "worktree", "add", worktreeDir, "-b", branchName, baseBranch)
@@ -94,12 +88,6 @@
 		return err
 	}
 
-<<<<<<< HEAD
-	// Determine directory suffix
-	_, dirSuffix := DetermineWorktreeNames(issueNumberOrBranch)
-
-	worktreeDir := fmt.Sprintf("../%s-%s", repoName, dirSuffix)
-=======
 	// Get repository root directory
 	cmd := exec.Command("git", "rev-parse", "--show-toplevel")
 	output, err := cmd.Output()
@@ -108,9 +96,11 @@
 	}
 	repoRoot := strings.TrimSpace(string(output))
 
+	// Determine directory suffix
+	_, dirSuffix := DetermineWorktreeNames(issueNumberOrBranch)
+
 	// Create worktree directory path relative to repository root
-	worktreeDir := filepath.Join(repoRoot, "..", fmt.Sprintf("%s-%s", repoName, issueNumber))
->>>>>>> 6621ddc8
+	worktreeDir := filepath.Join(repoRoot, "..", fmt.Sprintf("%s-%s", repoName, dirSuffix))
 	return RemoveWorktreeByPath(worktreeDir)
 }
 
